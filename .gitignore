--- conflicted
+++ resolved
@@ -2,15 +2,8 @@
 node_modules/
 *.log
 
-<<<<<<< HEAD
-// Exclude Cline
-Cline/
-
-// Exclude .idea
-=======
 // exclude cline folder (for CLI instructions)
 cline/
 
 // exclude .idea folder
->>>>>>> d6b9b70f
 .idea/